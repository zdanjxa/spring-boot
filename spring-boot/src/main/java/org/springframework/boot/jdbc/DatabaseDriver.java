/*
 * Copyright 2012-2016 the original author or authors.
 *
 * Licensed under the Apache License, Version 2.0 (the "License");
 * you may not use this file except in compliance with the License.
 * You may obtain a copy of the License at
 *
 *      http://www.apache.org/licenses/LICENSE-2.0
 *
 * Unless required by applicable law or agreed to in writing, software
 * distributed under the License is distributed on an "AS IS" BASIS,
 * WITHOUT WARRANTIES OR CONDITIONS OF ANY KIND, either express or implied.
 * See the License for the specific language governing permissions and
 * limitations under the License.
 */

package org.springframework.boot.jdbc;

import java.util.Arrays;
import java.util.Collection;
import java.util.Collections;

import org.springframework.util.Assert;
import org.springframework.util.StringUtils;

/**
 * Enumeration of common database drivers.
 *
 * @author Phillip Webb
 * @author Maciej Walkowiak
 * @author Marten Deinum
 * @author Stephane Nicoll
 * @since 1.4.0
 */
public enum DatabaseDriver {

	/**
	 * Unknown type.
	 */
	UNKNOWN("unknown", null, null),

	/**
	 * Apache Derby.
	 */
	DERBY("derby", "Apache Derby", "org.apache.derby.jdbc.EmbeddedDriver",
			"org.apache.derby.jdbc.EmbeddedXADataSource",
			"SELECT 1 FROM SYSIBM.SYSDUMMY1"),

	/**
	 * H2.
	 */
	H2("h2", "H2", "org.h2.Driver", "org.h2.jdbcx.JdbcDataSource", "SELECT 1"),

	/**
	 * HyperSQL DataBase.
	 */
	HSQLDB("hsqldb", "HSQL Database Engine", "org.hsqldb.jdbc.JDBCDriver",
			"org.hsqldb.jdbc.pool.JDBCXADataSource",
			"SELECT COUNT(*) FROM INFORMATION_SCHEMA.SYSTEM_USERS"),

	/**
	 * SQL Lite.
	 */
	SQLITE("sqlite", "SQLite", "org.sqlite.JDBC"),

	/**
	 * MySQL.
	 */
	MYSQL("mysql", "MySQL", "com.mysql.jdbc.Driver",
			"com.mysql.jdbc.jdbc2.optional.MysqlXADataSource", "SELECT 1"),

	/**
	 * Maria DB.
	 */
	MARIADB("mariadb", "MySQL", "org.mariadb.jdbc.Driver",
			"org.mariadb.jdbc.MariaDbDataSource", "SELECT 1"),

	/**
	 * Google App Engine.
	 */
	GAE("gae", null, "com.google.appengine.api.rdbms.AppEngineDriver"),

	/**
	 * Oracle.
	 */
	ORACLE("oracle", "Oracle", "oracle.jdbc.OracleDriver",
			"oracle.jdbc.xa.client.OracleXADataSource", "SELECT 'Hello' from DUAL"),

	/**
	 * Postgres.
	 */
	POSTGRESQL("postgresql", "PostgreSQL", "org.postgresql.Driver",
			"org.postgresql.xa.PGXADataSource", "SELECT 1"),

	/**
	 * jTDS. As it can be used for several databases, there isn't a single product name we
	 * could rely on.
	 */
	JTDS("jtds", null, "net.sourceforge.jtds.jdbc.Driver"),

	/**
	 * SQL Server.
	 */
	SQLSERVER("sqlserver", "SQL SERVER", "com.microsoft.sqlserver.jdbc.SQLServerDriver",
			"com.microsoft.sqlserver.jdbc.SQLServerXADataSource", "SELECT 1"),

	/**
	 * Firebird.
	 */
	FIREBIRD("firebird", "Firebird", "org.firebirdsql.jdbc.FBDriver",
			"org.firebirdsql.pool.FBConnectionPoolDataSource",
			"SELECT 1 FROM RDB$DATABASE") {

		@Override
		protected Collection<String> getUrlPrefixes() {
			return Collections.singleton("firebirdsql");
		}

		@Override
		protected boolean matchProductName(String productName) {
			return super.matchProductName(productName)
					|| productName.toLowerCase().startsWith("firebird");
		}
	},

	/**
	 * DB2 Server.
	 */
	DB2("db2", "DB2", "com.ibm.db2.jcc.DB2Driver", "com.ibm.db2.jcc.DB2XADataSource",
			"SELECT 1 FROM SYSIBM.SYSDUMMY1") {

		@Override
		protected boolean matchProductName(String productName) {
			return super.matchProductName(productName)
					|| productName.toLowerCase().startsWith("db2/");
		}
	},

	/**
	 * DB2 AS400 Server.
	 */
	DB2_AS400("db2", "DB2 UDB for AS/400", "com.ibm.as400.access.AS400JDBCDriver",
			"com.ibm.as400.access.AS400JDBCXADataSource",
			"SELECT 1 FROM SYSIBM.SYSDUMMY1") {

		@Override
		protected Collection<String> getUrlPrefixes() {
			return Collections.singleton("as400");
		}

		@Override
		protected boolean matchProductName(String productName) {
			return super.matchProductName(productName)
					|| productName.toLowerCase().contains("as/400");
		}
	},

	/**
	 * Teradata.
	 */
	TERADATA("teradata", "Teradata", "com.teradata.jdbc.TeraDriver"),

	/**
	 * Informix.
	 */
<<<<<<< HEAD
	INFORMIX("informix", "Informix Dynamic Server", "com.informix.jdbc.IfxDriver", null,
			"select count(*) from systables");
=======
	INFORMIX("Informix Dynamic Server", "com.informix.jdbc.IfxDriver", null,
			"select count(*) from systables") {

		@Override
		protected Collection<String> getUrlPrefixes() {
			return Arrays.asList("informix-sqli", "informix-direct");
		}
	};
>>>>>>> 477c874e

	private final String id;

	private final String productName;

	private final String driverClassName;

	private final String xaDataSourceClassName;

	private final String validationQuery;

	DatabaseDriver(String id, String name, String driverClassName) {
		this(id, name, driverClassName, null);
	}

	DatabaseDriver(String id, String name, String driverClassName,
			String xaDataSourceClassName) {
		this(id, name, driverClassName, xaDataSourceClassName, null);
	}

	DatabaseDriver(String id, String productName, String driverClassName,
			String xaDataSourceClassName, String validationQuery) {
		this.id = id;
		this.productName = productName;
		this.driverClassName = driverClassName;
		this.xaDataSourceClassName = xaDataSourceClassName;
		this.validationQuery = validationQuery;
	}

	/**
	 * Return the identifier of this driver.
	 * @return the identifier
	 */
	public String getId() {
		return this.id;
	}

	protected boolean matchProductName(String productName) {
		return this.productName != null && this.productName.equalsIgnoreCase(productName);
	}

	protected Collection<String> getUrlPrefixes() {
		return Collections.singleton(this.name().toLowerCase());
	}

	/**
	 * Return the driver class name.
	 * @return the class name or {@code null}
	 */
	public String getDriverClassName() {
		return this.driverClassName;
	}

	/**
	 * Return the XA driver source class name.
	 * @return the class name or {@code null}
	 */
	public String getXaDataSourceClassName() {
		return this.xaDataSourceClassName;
	}

	/**
	 * Return the validation query.
	 * @return the validation query or {@code null}
	 */
	public String getValidationQuery() {
		return this.validationQuery;
	}

	/**
	 * Find a {@link DatabaseDriver} for the given URL.
	 * @param url JDBC URL
	 * @return the database driver or {@link #UNKNOWN} if not found
	 */
	public static DatabaseDriver fromJdbcUrl(String url) {
		if (StringUtils.hasLength(url)) {
			Assert.isTrue(url.startsWith("jdbc"), "URL must start with 'jdbc'");
			String urlWithoutPrefix = url.substring("jdbc".length()).toLowerCase();
			for (DatabaseDriver driver : values()) {
				for (String urlPrefix : driver.getUrlPrefixes()) {
					String prefix = ":" + urlPrefix + ":";
					if (driver != UNKNOWN && urlWithoutPrefix.startsWith(prefix)) {
						return driver;
					}
				}
			}
		}
		return UNKNOWN;
	}

	/**
	 * Find a {@link DatabaseDriver} for the given product name.
	 * @param productName product name
	 * @return the database driver or {@link #UNKNOWN} if not found
	 */
	public static DatabaseDriver fromProductName(String productName) {
		if (StringUtils.hasLength(productName)) {
			for (DatabaseDriver candidate : values()) {
				if (candidate.matchProductName(productName)) {
					return candidate;
				}
			}
		}
		return UNKNOWN;
	}

}<|MERGE_RESOLUTION|>--- conflicted
+++ resolved
@@ -163,19 +163,14 @@
 	/**
 	 * Informix.
 	 */
-<<<<<<< HEAD
 	INFORMIX("informix", "Informix Dynamic Server", "com.informix.jdbc.IfxDriver", null,
-			"select count(*) from systables");
-=======
-	INFORMIX("Informix Dynamic Server", "com.informix.jdbc.IfxDriver", null,
-			"select count(*) from systables") {
+			"select count(*) from systables")  {
 
 		@Override
 		protected Collection<String> getUrlPrefixes() {
 			return Arrays.asList("informix-sqli", "informix-direct");
 		}
 	};
->>>>>>> 477c874e
 
 	private final String id;
 
